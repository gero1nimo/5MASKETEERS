import 'package:flutter/material.dart';
import 'package:google_maps_flutter/google_maps_flutter.dart';
import 'dart:io' show Platform;
import 'package:flutter/foundation.dart' show kIsWeb;
import 'package:flutter/services.dart';
import 'dart:async';
import 'home_screen.dart';
import 'calendar_screen.dart';
import 'qr_access_screen.dart';
import 'profile_screen.dart';
import '../l10n/app_localizations.dart';

class CampusMapScreen extends StatefulWidget {
  const CampusMapScreen({super.key});

  @override
  State<CampusMapScreen> createState() => _CampusMapScreenState();
}

class _CampusMapScreenState extends State<CampusMapScreen> {
  GoogleMapController? _mapController;
  bool _showShuttleLayer = false;
  bool _showRoutePanel = false;
  String _selectedBuildingType = 'Tümü';
  int _selectedIndex = 0; // Navigation tab is selected
  bool _mapError = false; // Google Maps error state
  bool _isInitializing = true; // Map initialization state
  String? _darkMapStyle;
  Timer? _timeoutTimer;

  @override
  void initState() {
    super.initState();
<<<<<<< HEAD
    // Koyu tema için map style yükle (isteğe bağlı)
    _loadDarkMapStyle();
    _initializeMap();
  }

  void _initializeMap() {
    // Cancel any existing timer first
    _timeoutTimer?.cancel();
    _timeoutTimer = null;
    
    // Reset states
    if (mounted) {
      setState(() {
        _mapError = false;
        _isInitializing = true;
      });
    }
    
    // Start new timeout timer
    _timeoutTimer = Timer(const Duration(seconds: 8), () {
      debugPrint('Timeout triggered - _isInitializing: $_isInitializing, mounted: $mounted');
      if (mounted && _isInitializing && !_mapError) {
        debugPrint('Setting map error state due to timeout');
=======
    // Koyu tema için map style yükle
    rootBundle.loadString('assets/map_styles/dark_map_style.json').then((
      string,)
       {
      _darkMapStyle = string;
    });
    // iOS için timeout mekanizması / Timeout mechanism for iOS
    Future.delayed(const Duration(seconds: 5), () {
      if (mounted && _isInitializing) {
>>>>>>> 632d695f
        setState(() {
          _mapError = true;
          _isInitializing = false;
        });
        debugPrint('Google Maps initialization timeout');
      }
    });
  }

  @override
  void dispose() {
    _timeoutTimer?.cancel();
    super.dispose();
  }

  // Koyu tema map style'ını yükle - hata durumunda sessizce devam et
  void _loadDarkMapStyle() {
    try {
      rootBundle.loadString('assets/map_styles/dark_map_style.json').then((
        string,
      ) {
        _darkMapStyle = string;
      }).catchError((error) {
        // Asset yoksa varsayılan dark theme kullan
        debugPrint('Dark map style asset not found, using default: $error');
        _darkMapStyle = null;
      });
    } catch (e) {
      debugPrint('Error loading dark map style: $e');
      _darkMapStyle = null;
    }
  }

  // İstanbul Medipol Üniversitesi koordinatları / Medipol University coordinates
  static const LatLng _medipolCenter = LatLng(
    41.088612162240274,
    29.08920602676745,
  );

  // Kampüs binaları / Campus buildings
  Set<Marker> _buildingMarkers(BuildContext context) => {
    Marker(
      markerId: const MarkerId('main_building'),
      position: const LatLng(41.08852308584411, 29.088860275782068),
      infoWindow: InfoWindow(
        title: AppLocalizations.of(context)!.mainBuilding,
        snippet: 'Kavacık South Campus',
      ),
    ),
    Marker(
      markerId: const MarkerId('north_campus'),
      position: const LatLng(41.091203723712844, 29.091344541914122),
      infoWindow: InfoWindow(
        title: AppLocalizations.of(context)!.northCampus,
        snippet: 'Kavacık North Campus',
      ),
    ),
  };

  // Servis durakları / Shuttle stops
  Set<Marker> _shuttleStops(BuildContext context) => {
    Marker(
      markerId: const MarkerId('shuttle_main_gate'),
      position: const LatLng(41.08958242494858, 29.0899021494668),
      infoWindow: InfoWindow(
        title: AppLocalizations.of(context)!.kavacikBridgeBusStop,
        snippet: AppLocalizations.of(context)!.asiaRoad,
      ),
    ),
    Marker(
      markerId: const MarkerId('shuttle_europe'),
      position: const LatLng(41.08764623193279, 29.093379648637885),
      infoWindow: InfoWindow(
        title: AppLocalizations.of(context)!.kavacikBridgeBusStop,
        snippet: AppLocalizations.of(context)!.europeRoad,
      ),
    ),
    Marker(
      markerId: const MarkerId('bus_stop_kavacik_towardsbeykoz'),
      position: const LatLng(41.08915705000439, 29.088976773261635),
      infoWindow: InfoWindow(
        title: AppLocalizations.of(context)!.kavacikBusStop,
        snippet: AppLocalizations.of(context)!.ataturkStreetBeykoz,
      ),
    ),
    Marker(
      markerId: const MarkerId('bus_stop_kavacik_towardsüsküdar'),
      position: const LatLng(41.088994338829686, 29.088191740305337),
      infoWindow: InfoWindow(
        title: AppLocalizations.of(context)!.kavacikBusStop,
        snippet: AppLocalizations.of(context)!.ataturkStreetBeykoz,
      ),
    ),
    Marker(
      markerId: const MarkerId('bus_stop_kavaciksapagi_towardsüsküdar'),
      position: const LatLng(41.08860600008406, 29.090652087795732),
      infoWindow: InfoWindow(
        title: AppLocalizations.of(context)!.kavacikJunctionBusStop,
        snippet: AppLocalizations.of(context)!.kavacikJunctionBeykoz,
      ),
    ),
    Marker(
      markerId: const MarkerId('bus_stop_kavaciksapagi_towardsbeykoz'),
      position: const LatLng(41.08958640369496, 29.092962204616487),
      infoWindow: InfoWindow(
        title: AppLocalizations.of(context)!.kavacikJunctionBusStop,
        snippet: AppLocalizations.of(context)!.kavacikJunctionBeykoz,
      ),
    ),
    Marker(
      markerId: const MarkerId('bus_stop_yenirivayolu_towardsmecidiyeköy'),
      position: const LatLng(41.09133388881714, 29.094193858716775),
      infoWindow: InfoWindow(
        title: AppLocalizations.of(context)!.yeniRivaYoluBusStop,
        snippet: AppLocalizations.of(context)!.kavacikJunctionBeykoz,
      ),
    ),
    Marker(
      markerId: const MarkerId('bus_stop_yenirivayolu_towardsbeykoz'),
      position: const LatLng(41.090414530513, 29.09395214590087),
      infoWindow: InfoWindow(
        title: AppLocalizations.of(context)!.yeniRivaYoluBusStop,
        snippet: AppLocalizations.of(context)!.kavacikJunctionBeykoz,
      ),
    ),
  };

  @override
  Widget build(BuildContext context) {
    final theme = Theme.of(context);
    return Scaffold(
      backgroundColor: theme.scaffoldBackgroundColor,
      body: SafeArea(
        child: Stack(
          children: [
            _buildMapWidget(theme),
            _buildTopOverlay(theme),
            _buildBackButton(theme),
            _buildShuttleToggle(theme),
            if (_showRoutePanel) _buildRoutePanel(theme),
            _buildBottomNavigation(theme),
          ],
        ),
      ),
    );
  }

  Widget _buildTopOverlay(ThemeData theme) {
    return Positioned(
      top: MediaQuery.of(context).padding.top + 16,
      left: 60,
      right: 16,
      child: Row(
        children: [
          Expanded(
            child: Container(
              height: 48,
              decoration: BoxDecoration(
                color: theme.cardColor,
                borderRadius: BorderRadius.circular(24),
                boxShadow: [
                  BoxShadow(
                    color: theme.shadowColor.withOpacity(0.08),
                    offset: const Offset(0, 2),
                    blurRadius: 8,
                  ),
                ],
              ),
              child: TextField(
                style: TextStyle(color: theme.textTheme.bodyLarge?.color),
                decoration: InputDecoration(
                  hintText: AppLocalizations.of(
                    context,
                  )!.searchBuildingOrLocation,
                  hintStyle: TextStyle(color: theme.hintColor),
                  prefixIcon: Icon(Icons.search, color: theme.iconTheme.color),
                  border: InputBorder.none,
                  contentPadding: const EdgeInsets.symmetric(
                    horizontal: 16,
                    vertical: 12,
                  ),
                ),
                onChanged: (value) {},
              ),
            ),
          ),
          const SizedBox(width: 12),
          Container(
            width: 48,
            height: 48,
            decoration: BoxDecoration(
              color: theme.cardColor,
              borderRadius: BorderRadius.circular(24),
              boxShadow: [
                BoxShadow(
                  color: theme.shadowColor.withOpacity(0.08),
                  offset: const Offset(0, 2),
                  blurRadius: 8,
                ),
              ],
            ),
            child: IconButton(
              icon: Icon(Icons.filter_list, color: theme.colorScheme.primary),
              onPressed: () => _showFilterDialog(theme),
            ),
          ),
        ],
      ),
    );
  }

  Widget _buildBackButton(ThemeData theme) {
    return Positioned(
      top: MediaQuery.of(context).padding.top + 16,
      left: 16,
      child: Container(
        width: 40,
        height: 40,
        decoration: BoxDecoration(
          color: theme.cardColor,
          borderRadius: BorderRadius.circular(20),
          boxShadow: [
            BoxShadow(
              color: theme.shadowColor.withOpacity(0.08),
              offset: const Offset(0, 2),
              blurRadius: 8,
            ),
          ],
        ),
        child: IconButton(
          icon: Icon(
            Icons.arrow_back,
            color: theme.colorScheme.primary,
            size: 20,
          ),
          onPressed: () {
            if (Navigator.canPop(context)) {
              Navigator.pop(context);
            } else {
              Navigator.pushReplacement(
                context,
                MaterialPageRoute(builder: (context) => const HomeScreen()),
              );
            }
          },
        ),
      ),
    );
  }

  Widget _buildShuttleToggle(ThemeData theme) {
    return Positioned(
      bottom: _showRoutePanel ? 240 : 140,
      right: 16,
      child: FloatingActionButton(
        backgroundColor: _showShuttleLayer
            ? theme.colorScheme.primary
            : theme.cardColor,
        foregroundColor: _showShuttleLayer
            ? theme.colorScheme.onPrimary
            : theme.colorScheme.primary,
        onPressed: () {
          setState(() {
            _showShuttleLayer = !_showShuttleLayer;
          });
        },
        child: Icon(
          Icons.directions_bus,
          color: _showShuttleLayer
              ? theme.colorScheme.onPrimary
              : theme.colorScheme.primary,
        ),
      ),
    );
  }

  Widget _buildRoutePanel(ThemeData theme) {
    return Positioned(
      bottom: 60,
      left: 0,
      right: 0,
      child: Container(
        height: 180,
        decoration: BoxDecoration(
          color: theme.cardColor,
          borderRadius: const BorderRadius.only(
            topLeft: Radius.circular(20),
            topRight: Radius.circular(20),
          ),
          boxShadow: [
            BoxShadow(
              color: theme.shadowColor.withOpacity(0.1),
              offset: const Offset(0, -2),
              blurRadius: 8,
            ),
          ],
        ),
        padding: const EdgeInsets.all(20),
        child: Column(
          crossAxisAlignment: CrossAxisAlignment.start,
          children: [
            Row(
              mainAxisAlignment: MainAxisAlignment.spaceBetween,
              children: [
                Text(
                  AppLocalizations.of(context)!.routeInfo,
                  style: TextStyle(
                    fontSize: 18,
                    fontWeight: FontWeight.bold,
                    color: theme.colorScheme.primary,
                  ),
                ),
                IconButton(
                  icon: Icon(Icons.close, color: theme.iconTheme.color),
                  onPressed: () {
                    setState(() {
                      _showRoutePanel = false;
                    });
                  },
                ),
              ],
            ),
            const SizedBox(height: 12),
            Row(
              children: [
                Icon(Icons.radio_button_checked, color: Colors.green, size: 16),
                const SizedBox(width: 8),
                Text(
                  AppLocalizations.of(context)!.yourCurrentLocation,
                  style: TextStyle(
                    fontSize: 14,
                    color: theme.textTheme.bodyLarge?.color,
                  ),
                ),
                const Spacer(),
                Container(width: 2, height: 20, color: theme.dividerColor),
                const Spacer(),
                Icon(Icons.location_on, color: Colors.red, size: 16),
                const SizedBox(width: 8),
                Text(
                  AppLocalizations.of(context)!.engineeringFaculty,
                  style: TextStyle(
                    fontSize: 14,
                    color: theme.textTheme.bodyLarge?.color,
                  ),
                ),
              ],
            ),
            const SizedBox(height: 16),
            Row(
              children: [
                _buildTravelModeChip(
                  Icons.directions_walk,
                  AppLocalizations.of(context)!.walking,
                  '8 dk',
                  true,
                  theme,
                ),
                const SizedBox(width: 12),
                _buildTravelModeChip(
                  Icons.directions_bus,
                  AppLocalizations.of(context)!.shuttle,
                  '3 dk',
                  false,
                  theme,
                ),
                const SizedBox(width: 12),
                _buildTravelModeChip(
                  Icons.directions_bike,
                  AppLocalizations.of(context)!.bike,
                  '5 dk',
                  false,
                  theme,
                ),
              ],
            ),
            const SizedBox(height: 16),
            SizedBox(
              width: double.infinity,
              child: ElevatedButton(
                onPressed: () {},
                style: ElevatedButton.styleFrom(
                  backgroundColor: theme.colorScheme.primary,
                  foregroundColor: theme.colorScheme.onPrimary,
                  padding: const EdgeInsets.symmetric(vertical: 12),
                  shape: RoundedRectangleBorder(
                    borderRadius: BorderRadius.circular(8),
                  ),
                ),
                child: Text(
                  AppLocalizations.of(context)!.startNavigation,
                  style: const TextStyle(
                    fontSize: 16,
                    fontWeight: FontWeight.w600,
                  ),
                ),
              ),
            ),
          ],
        ),
      ),
    );
  }

  Widget _buildTravelModeChip(
    IconData icon,
    String mode,
    String time,
    bool isSelected,
    ThemeData theme,
  ) {
    return GestureDetector(
      onTap: () {},
      child: Container(
        padding: const EdgeInsets.symmetric(horizontal: 12, vertical: 8),
        decoration: BoxDecoration(
          color: isSelected ? theme.colorScheme.primary : theme.cardColor,
          borderRadius: BorderRadius.circular(20),
          border: Border.all(
            color: isSelected ? theme.colorScheme.primary : theme.dividerColor,
          ),
        ),
        child: Row(
          mainAxisSize: MainAxisSize.min,
          children: [
            Icon(
              icon,
              size: 16,
              color: isSelected
                  ? theme.colorScheme.onPrimary
                  : theme.iconTheme.color,
            ),
            const SizedBox(width: 6),
            Column(
              crossAxisAlignment: CrossAxisAlignment.start,
              children: [
                Text(
                  mode,
                  style: TextStyle(
                    fontSize: 12,
                    fontWeight: FontWeight.w500,
                    color: isSelected
                        ? theme.colorScheme.onPrimary
                        : theme.textTheme.bodyLarge?.color,
                  ),
                ),
                Text(
                  time,
                  style: TextStyle(
                    fontSize: 10,
                    color: isSelected
                        ? theme.colorScheme.onPrimary
                        : theme.textTheme.bodyMedium?.color,
                  ),
                ),
              ],
            ),
          ],
        ),
      ),
    );
  }

  void _showFilterDialog(ThemeData theme) {
    showDialog(
      context: context,
      builder: (BuildContext context) {
        return AlertDialog(
          backgroundColor: theme.cardColor,
          title: Text(
            AppLocalizations.of(context)!.filterBuildingTypes,
            style: TextStyle(color: theme.colorScheme.primary),
          ),
          content: Column(
            mainAxisSize: MainAxisSize.min,
            children: [
              _buildFilterOption(AppLocalizations.of(context)!.all, theme),
              _buildFilterOption(
                AppLocalizations.of(context)!.academicBuildings,
                theme,
              ),
              _buildFilterOption(
                AppLocalizations.of(context)!.administrativeBuildings,
                theme,
              ),
              _buildFilterOption(
                AppLocalizations.of(context)!.socialAreas,
                theme,
              ),
              _buildFilterOption(
                AppLocalizations.of(context)!.sportsFacilities,
                theme,
              ),
              _buildFilterOption(
                AppLocalizations.of(context)!.shuttleStops,
                theme,
              ),
            ],
          ),
          actions: [
            TextButton(
              onPressed: () => Navigator.pop(context),
              child: Text(AppLocalizations.of(context)!.close),
            ),
          ],
        );
      },
    );
  }

  Widget _buildFilterOption(String option, ThemeData theme) {
    return RadioListTile<String>(
      title: Text(
        option,
        style: TextStyle(color: theme.textTheme.bodyLarge?.color),
      ),
      value: option,
      groupValue: _selectedBuildingType,
      activeColor: theme.colorScheme.primary,
      onChanged: (String? value) {
        setState(() {
          _selectedBuildingType = value!;
        });
        Navigator.pop(context);
      },
    );
  }

  Widget _buildMapWidget(ThemeData theme) {
    if (kIsWeb) {
      return Center(
        child: Column(
          mainAxisAlignment: MainAxisAlignment.center,
          children: [
            Icon(
              Icons.map_outlined,
              size: 80,
              color: theme.iconTheme.color?.withOpacity(0.3),
            ),
            const SizedBox(height: 20),
            Text(
              'Web için harita desteği yakında!',
              style: TextStyle(
                fontSize: 20,
                color: theme.textTheme.bodyLarge?.color?.withOpacity(0.7),
              ),
            ),
            const SizedBox(height: 8),
            Text(
              'Mobil uygulamada harita tam fonksiyoneldir.',
              style: TextStyle(
                fontSize: 14,
                color: theme.textTheme.bodyMedium?.color?.withOpacity(0.7),
              ),
            ),
          ],
        ),
      );
    }
    if (_mapError) {
      return _buildMapErrorWidget(theme);
    }
<<<<<<< HEAD
    
    return Stack(
      children: [
        GoogleMap(
          onMapCreated: (GoogleMapController controller) {
            debugPrint('onMapCreated called - starting map setup');
            try {
              if (mounted) {
                _mapController = controller;
                _timeoutTimer?.cancel(); // Cancel timeout since map loaded successfully
                debugPrint('Timer cancelled, setting _isInitializing = false');
                setState(() {
                  _isInitializing = false;
                  _mapError = false; // Ensure error state is cleared
                });
                if (theme.brightness == Brightness.dark && _darkMapStyle != null) {
                  controller.setMapStyle(_darkMapStyle);
                } else {
                  controller.setMapStyle(null);
                }
                debugPrint('Google Maps initialized successfully');
              }
            } catch (e) {
              debugPrint('Google Maps initialization error: $e');
              if (mounted) {
                _timeoutTimer?.cancel();
                setState(() {
                  _mapError = true;
                  _isInitializing = false;
                });
              }
            }
          },
          onCameraMove: (CameraPosition position) {},
          initialCameraPosition: const CameraPosition(
            target: _medipolCenter,
            zoom: 16.0,
=======
    if (_isInitializing) {
      return Container(
        color: theme.cardColor,
        child: Center(
          child: Column(
            mainAxisAlignment: MainAxisAlignment.center,
            children: [
              CircularProgressIndicator(color: theme.colorScheme.primary),
              const SizedBox(height: 16),
              Text(
                AppLocalizations.of(context)!.mapLoading,
                style: TextStyle(
                  fontSize: 16,
                  color: theme.colorScheme.primary,
                ),
              ),
            ],
>>>>>>> 632d695f
          ),
          markers: _showShuttleLayer
              ? {..._buildingMarkers, ..._shuttleStops}
              : _buildingMarkers,
          myLocationEnabled: true,
          myLocationButtonEnabled: false,
          zoomControlsEnabled: false,
          mapToolbarEnabled: false,
        ),
<<<<<<< HEAD
        if (_isInitializing)
          Container(
            color: theme.cardColor.withOpacity(0.8),
            child: Center(
              child: Column(
                mainAxisAlignment: MainAxisAlignment.center,
                children: [
                  CircularProgressIndicator(color: theme.colorScheme.primary),
                  const SizedBox(height: 16),
                  Text(
                    'Harita yükleniyor...',
                    style: TextStyle(
                      fontSize: 16,
                      color: theme.colorScheme.primary,
                    ),
                  ),
                ],
              ),
            ),
          ),
      ],
=======
      );
    }
    return GoogleMap(
      onMapCreated: (GoogleMapController controller) {
        try {
          if (mounted) {
            _mapController = controller;
            setState(() {
              _isInitializing = false;
            });
            if (theme.brightness == Brightness.dark && _darkMapStyle != null) {
              controller.setMapStyle(_darkMapStyle);
            } else {
              controller.setMapStyle(null);
            }
            debugPrint('Google Maps initialized successfully on iOS');
          }
        } catch (e) {
          debugPrint('Google Maps initialization error: $e');
          if (mounted) {
            setState(() {
              _mapError = true;
              _isInitializing = false;
            });
          }
        }
      },
      onCameraMove: (CameraPosition position) {},
      initialCameraPosition: const CameraPosition(
        target: _medipolCenter,
        zoom: 16.0,
      ),
      markers: _showShuttleLayer
          ? {..._buildingMarkers(context), ..._shuttleStops(context)}
          : _buildingMarkers(context),
      myLocationEnabled: true,
      myLocationButtonEnabled: false,
      zoomControlsEnabled: false,
      mapToolbarEnabled: false,
>>>>>>> 632d695f
    );
  }

  Widget _buildMapErrorWidget(ThemeData theme) {
    return Container(
      color: theme.cardColor,
      child: Center(
        child: Column(
          mainAxisAlignment: MainAxisAlignment.center,
          children: [
            Icon(
              Icons.map_outlined,
              size: 80,
              color: theme.iconTheme.color?.withOpacity(0.3),
            ),
            const SizedBox(height: 20),
            Text(
              AppLocalizations.of(context)!.mapNotLoaded,
              style: TextStyle(
                fontSize: 24,
                fontWeight: FontWeight.bold,
                color: theme.textTheme.bodyLarge?.color,
              ),
            ),
            const SizedBox(height: 8),
            Text(
              AppLocalizations.of(context)!.googleMapsNotLoaded,
              style: TextStyle(
                fontSize: 16,
                color: theme.textTheme.bodyLarge?.color?.withOpacity(0.7),
              ),
              textAlign: TextAlign.center,
            ),
            const SizedBox(height: 12),
            Text(
              AppLocalizations.of(context)!.checkApiKeyOrInternet,
              style: TextStyle(
                fontSize: 14,
                color: theme.textTheme.bodyMedium?.color?.withOpacity(0.7),
              ),
              textAlign: TextAlign.center,
            ),
            const SizedBox(height: 20),
            ElevatedButton(
              onPressed: () {
                _initializeMap();
              },
              style: ElevatedButton.styleFrom(
                backgroundColor: theme.colorScheme.primary,
                foregroundColor: theme.colorScheme.onPrimary,
              ),
              child: Text(AppLocalizations.of(context)!.tryAgain),
            ),
          ],
        ),
      ),
    );
  }

  Widget _buildBottomNavigation(ThemeData theme) {
    return Positioned(
      bottom: 0,
      left: 0,
      right: 0,
      child: Container(
        decoration: BoxDecoration(
          color: theme.cardColor,
          boxShadow: [
            BoxShadow(
              color: theme.shadowColor.withOpacity(0.2),
              spreadRadius: 0,
              blurRadius: 10,
              offset: const Offset(0, -2),
            ),
          ],
        ),
        child: SafeArea(
          child: Container(
            height: 60,
            padding: const EdgeInsets.symmetric(horizontal: 16),
            child: Row(
              mainAxisAlignment: MainAxisAlignment.spaceAround,
              children: [
                _buildBottomNavItem(
                  Icons.location_on,
                  AppLocalizations.of(context)!.navigation,
                  0,
                  theme,
                ),
                _buildBottomNavItem(
                  Icons.calendar_today,
                  AppLocalizations.of(context)!.calendar,
                  1,
                  theme,
                ),
                _buildBottomNavItem(
                  Icons.home,
                  AppLocalizations.of(context)!.home,
                  2,
                  theme,
                ),
                _buildBottomNavItem(
                  Icons.qr_code_scanner,
                  AppLocalizations.of(context)!.scan,
                  3,
                  theme,
                ),
                _buildBottomNavItem(
                  Icons.person,
                  AppLocalizations.of(context)!.profile,
                  4,
                  theme,
                ),
              ],
            ),
          ),
        ),
      ),
    );
  }

  Widget _buildBottomNavItem(
    IconData icon,
    String label,
    int index,
    ThemeData theme,
  ) {
    final isSelected = _selectedIndex == index;
    final Color unselectedColor = theme.brightness == Brightness.dark
        ? Colors.white70
        : theme.iconTheme.color ?? Colors.black;
    final Color unselectedTextColor = theme.brightness == Brightness.dark
        ? Colors.white70
        : theme.textTheme.bodyMedium?.color ?? Colors.black;
    return GestureDetector(
      onTap: () {
        if (index != _selectedIndex) {
          switch (index) {
            case 0:
              break;
            case 1:
              Navigator.pushReplacement(
                context,
                MaterialPageRoute(builder: (context) => const CalendarScreen()),
              );
              break;
            case 2:
              Navigator.pushReplacement(
                context,
                MaterialPageRoute(builder: (context) => const HomeScreen()),
              );
              break;
            case 3:
              Navigator.pushReplacement(
                context,
                MaterialPageRoute(builder: (context) => const QRAccessScreen()),
              );
              break;
            case 4:
              Navigator.pushReplacement(
                context,
                MaterialPageRoute(builder: (context) => const ProfileScreen()),
              );
              break;
          }
        }
        setState(() {
          _selectedIndex = index;
        });
      },
      child: Column(
        mainAxisSize: MainAxisSize.min,
        children: [
          Icon(
            icon,
            color: isSelected ? theme.colorScheme.primary : unselectedColor,
            size: 24,
          ),
          const SizedBox(height: 4),
          Text(
            label,
            style: TextStyle(
              color: isSelected
                  ? theme.colorScheme.primary
                  : unselectedTextColor,
              fontSize: 10,
              fontWeight: FontWeight.w500,
            ),
          ),
        ],
      ),
    );
  }
}<|MERGE_RESOLUTION|>--- conflicted
+++ resolved
@@ -31,41 +31,7 @@
   @override
   void initState() {
     super.initState();
-<<<<<<< HEAD
-    // Koyu tema için map style yükle (isteğe bağlı)
-    _loadDarkMapStyle();
-    _initializeMap();
-  }
-
-  void _initializeMap() {
-    // Cancel any existing timer first
-    _timeoutTimer?.cancel();
-    _timeoutTimer = null;
-    
-    // Reset states
-    if (mounted) {
-      setState(() {
-        _mapError = false;
-        _isInitializing = true;
-      });
-    }
-    
-    // Start new timeout timer
-    _timeoutTimer = Timer(const Duration(seconds: 8), () {
-      debugPrint('Timeout triggered - _isInitializing: $_isInitializing, mounted: $mounted');
-      if (mounted && _isInitializing && !_mapError) {
-        debugPrint('Setting map error state due to timeout');
-=======
-    // Koyu tema için map style yükle
-    rootBundle.loadString('assets/map_styles/dark_map_style.json').then((
-      string,)
-       {
-      _darkMapStyle = string;
-    });
-    // iOS için timeout mekanizması / Timeout mechanism for iOS
-    Future.delayed(const Duration(seconds: 5), () {
-      if (mounted && _isInitializing) {
->>>>>>> 632d695f
+
         setState(() {
           _mapError = true;
           _isInitializing = false;
@@ -628,63 +594,7 @@
     if (_mapError) {
       return _buildMapErrorWidget(theme);
     }
-<<<<<<< HEAD
-    
-    return Stack(
-      children: [
-        GoogleMap(
-          onMapCreated: (GoogleMapController controller) {
-            debugPrint('onMapCreated called - starting map setup');
-            try {
-              if (mounted) {
-                _mapController = controller;
-                _timeoutTimer?.cancel(); // Cancel timeout since map loaded successfully
-                debugPrint('Timer cancelled, setting _isInitializing = false');
-                setState(() {
-                  _isInitializing = false;
-                  _mapError = false; // Ensure error state is cleared
-                });
-                if (theme.brightness == Brightness.dark && _darkMapStyle != null) {
-                  controller.setMapStyle(_darkMapStyle);
-                } else {
-                  controller.setMapStyle(null);
-                }
-                debugPrint('Google Maps initialized successfully');
-              }
-            } catch (e) {
-              debugPrint('Google Maps initialization error: $e');
-              if (mounted) {
-                _timeoutTimer?.cancel();
-                setState(() {
-                  _mapError = true;
-                  _isInitializing = false;
-                });
-              }
-            }
-          },
-          onCameraMove: (CameraPosition position) {},
-          initialCameraPosition: const CameraPosition(
-            target: _medipolCenter,
-            zoom: 16.0,
-=======
-    if (_isInitializing) {
-      return Container(
-        color: theme.cardColor,
-        child: Center(
-          child: Column(
-            mainAxisAlignment: MainAxisAlignment.center,
-            children: [
-              CircularProgressIndicator(color: theme.colorScheme.primary),
-              const SizedBox(height: 16),
-              Text(
-                AppLocalizations.of(context)!.mapLoading,
-                style: TextStyle(
-                  fontSize: 16,
-                  color: theme.colorScheme.primary,
-                ),
-              ),
-            ],
->>>>>>> 632d695f
+
           ),
           markers: _showShuttleLayer
               ? {..._buildingMarkers, ..._shuttleStops}
@@ -694,69 +604,7 @@
           zoomControlsEnabled: false,
           mapToolbarEnabled: false,
         ),
-<<<<<<< HEAD
-        if (_isInitializing)
-          Container(
-            color: theme.cardColor.withOpacity(0.8),
-            child: Center(
-              child: Column(
-                mainAxisAlignment: MainAxisAlignment.center,
-                children: [
-                  CircularProgressIndicator(color: theme.colorScheme.primary),
-                  const SizedBox(height: 16),
-                  Text(
-                    'Harita yükleniyor...',
-                    style: TextStyle(
-                      fontSize: 16,
-                      color: theme.colorScheme.primary,
-                    ),
-                  ),
-                ],
-              ),
-            ),
-          ),
-      ],
-=======
-      );
-    }
-    return GoogleMap(
-      onMapCreated: (GoogleMapController controller) {
-        try {
-          if (mounted) {
-            _mapController = controller;
-            setState(() {
-              _isInitializing = false;
-            });
-            if (theme.brightness == Brightness.dark && _darkMapStyle != null) {
-              controller.setMapStyle(_darkMapStyle);
-            } else {
-              controller.setMapStyle(null);
-            }
-            debugPrint('Google Maps initialized successfully on iOS');
-          }
-        } catch (e) {
-          debugPrint('Google Maps initialization error: $e');
-          if (mounted) {
-            setState(() {
-              _mapError = true;
-              _isInitializing = false;
-            });
-          }
-        }
-      },
-      onCameraMove: (CameraPosition position) {},
-      initialCameraPosition: const CameraPosition(
-        target: _medipolCenter,
-        zoom: 16.0,
-      ),
-      markers: _showShuttleLayer
-          ? {..._buildingMarkers(context), ..._shuttleStops(context)}
-          : _buildingMarkers(context),
-      myLocationEnabled: true,
-      myLocationButtonEnabled: false,
-      zoomControlsEnabled: false,
-      mapToolbarEnabled: false,
->>>>>>> 632d695f
+
     );
   }
 
